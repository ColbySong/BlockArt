package main

import (
	"crypto/ecdsa"
	"crypto/elliptic"
	"crypto/x509"
	"encoding/gob"
	"encoding/hex"
	"errors"
	"flag"
	"fmt"
	"log"
	"net"
	"net/rpc"
	"os"
	"reflect"
	"strings"
	"sync"
	"time"

	"crypto/md5"
	"encoding/json"

	"./args"
	"./blockartlib"
	"./blockchain"
	"./util"
)

const HeartbeatMultiplier = 2
const FirstNonce = 0 // the first uint32
const FirstBlockNum = 1

type ConnectedMiners struct {
	sync.RWMutex
	all []net.Addr
}

type PendingOperations struct {
	sync.RWMutex
	all map[string]*blockchain.OpRecord
}

type ShapeHashStruct struct {
	ShapeSvgPath string
	PrivKey      ecdsa.PrivateKey
}

type InkMiner struct {
	addr     net.Addr
	server   *rpc.Client
	pubKey   *ecdsa.PublicKey
	privKey  *ecdsa.PrivateKey
	settings *blockartlib.MinerNetSettings
}

type MServer struct {
	inkMiner *InkMiner // TODO: Not sure if MServer needs to know about InkMiner
}
type MArtNode struct {
	inkMiner *InkMiner // so artnode can get instance of ink miner
}

var (
	errLog            *log.Logger = log.New(os.Stderr, "[miner] ", log.Lshortfile|log.LUTC|log.Lmicroseconds)
	outLog            *log.Logger = log.New(os.Stderr, "[miner] ", log.Lshortfile|log.LUTC|log.Lmicroseconds)
	connectedMiners               = ConnectedMiners{all: make([]net.Addr, 0, 0)}
	pendingOperations             = PendingOperations{all: make(map[string]*blockchain.OpRecord)}
	blockChain                    = blockchain.BlockChain{Blocks: make(map[string]*blockchain.Block)}
)

// Start the miner.
func main() {
	gob.Register(&net.TCPAddr{})
	gob.Register(&elliptic.CurveParams{})

	// Command line input parsing
	flag.Parse()
	if len(flag.Args()) != 3 {
		fmt.Fprintln(os.Stderr, "./server [server ip:port] [pubKey] [privKey]")
		os.Exit(1)
	}
	serverAddr := flag.Arg(0)
	//pubKey := flag.Arg(1) // do we even need this? follow @367 on piazza
	privKey := flag.Arg(2)

	// Decode keys from strings
	privKeyBytesRestored, _ := hex.DecodeString(privKey)
	priv, err := x509.ParseECPrivateKey(privKeyBytesRestored)
	handleError("Couldn't parse private key", err)
	pub := priv.PublicKey

	// Establish RPC channel to server
	server, err := rpc.Dial("tcp", serverAddr)
	handleError("Could not dial server", err)
	addr, err := net.ResolveTCPAddr("tcp", "localhost:0")
	handleError("Could not resolve miner address", err)

	inbound, err := net.ListenTCP("tcp", addr)

	// Create InkMiner instance
	miner := &InkMiner{
		addr:    inbound.Addr(),
		server:  server,
		pubKey:  &pub,
		privKey: priv,
	}

	settings := miner.register()
	miner.settings = &settings

	blockChain.Lock()
	blockChain.NewestHash = settings.GenesisBlockHash
	blockChain.Unlock()

	go miner.startSendingHeartbeats()
	go miner.maintainMinerConnections()
	go miner.startMiningBlocks()

	// Start listening for RPC calls from art & miner nodes
	mserver := new(MServer)
	mserver.inkMiner = miner

	mArtNode := new(MArtNode)
	mArtNode.inkMiner = miner

	minerServer := rpc.NewServer()
	minerServer.Register(mserver)
	minerServer.Register(mArtNode)

	handleError("Listen error", err)
	outLog.Printf("Server started. Receiving on %s\n", inbound.Addr().String())

	for {
		conn, _ := inbound.Accept()
		go minerServer.ServeConn(conn)
	}
}

// Keep track of minimum number of miners at all times (MinNumMinerConnections)
func (m InkMiner) maintainMinerConnections() {
	connectedMiners.Lock()
	connectedMiners.all = m.getNodesFromServer()
	connectedMiners.Unlock()

	for {
		connectedMiners.Lock()
		if uint8(len(connectedMiners.all)) < m.settings.MinNumMinerConnections {
			connectedMiners.all = m.getNodesFromServer()
		}
		connectedMiners.Unlock()

		time.Sleep(time.Duration(m.settings.HeartBeat) * time.Millisecond)
	}
}

func (s *MServer) DisseminateOperation(op blockchain.OpRecord, _ignore *bool) error {
	pendingOperations.Lock()

	if _, exists := pendingOperations.all[op.OpSig]; !exists {
		// Add operation to pending transaction
		// TODO : get ink for op
		pendingOperations.all[op.OpSig] = &blockchain.OpRecord{op.Op, op.OpSig, op.InkUsed, op.AuthorPubKey}
		pendingOperations.Unlock()

		// Send operation to all connected miners
		sendToAllConnectedMiners("MServer.DisseminateOperation", op)
		return nil
	}
	pendingOperations.Unlock()

	return nil
}

// Broadcast the new operation
func (m InkMiner) broadcastNewOperation(op blockchain.OpRecord) error {
	pendingOperations.Lock()

	if _, exists := pendingOperations.all[op.OpSig]; !exists {
		// Add operation to pending transaction
		// TODO : get ink for op
		pendingOperations.all[op.OpSig] = &blockchain.OpRecord{op.Op, op.OpSig, op.InkUsed, op.AuthorPubKey}
		pendingOperations.Unlock()

		// Send operation to all connected miners
		sendToAllConnectedMiners("MServer.DisseminateOperation", op)
		return nil
	}
	pendingOperations.Unlock()

	return nil
}

// Disseminate Block
//
// If block number is greater than the local blockchain's latest block number by 1:
// 1) Validate this block
//		a) Verify all operations within the block are valid
//		b) Verify that it used a valid prevHash
//		c) Verify that the blockhash contains a valid number of zeroes at the end
// 2) Add this block to the blockchain and start build off this newest block
//
// If block number is greater than the local blockchain's latest block number by more than 1:
// 1) Fetch all block numbers between local blockchain's latest block and this block number
// 		a) Verify all operations within the block are valid
//		b) Verify that it used a valid prevHash
//		c) Verify that the blockhash contains a valid number of zeroes at the end
// 2) Validate this block
//		a) Verify all operations within the block are valid
//		b) Verify that it used a valid prevHash
//		c) Verify that the blockhash contains a valid number of zeroes at the end
// 3) Add all fetched blocks and this block to the blockchain and build off this newest block
//
// When to disseminate:
// 1) If the block is valid AND
// 2) If blockHash does not exist in local blockchain AND
// 3) If block number is greater than local blockchain's latest block number
// Otherwise, do not disseminate
func (s *MServer) DisseminateBlock(block blockchain.Block, _ignore *bool) error {
	// TODO: May need to change locking semantics
	blockChain.Lock()
	defer blockChain.Unlock()

	newestHash := blockChain.NewestHash
	newestBlock := blockChain.Blocks[newestHash]

	blockHash := computeBlockHash(block)

	if block.BlockNum == newestBlock.BlockNum+1 {
		// Receieved a block with block number equal to the one miner is currently mining

		// Block's PrevHash matches newest block's PrevHash, add to block chain and disseminate
		if block.PrevHash == newestHash {
			// TODO: Verify block's operations, if not valid, stop and don't disseminate

			blockChain.Blocks[blockHash] = &block
			blockChain.NewestHash = blockHash
			// sendToAllConnectedMiners("MServer.DisseminateBlock", block)
		} else {
			// TODO: What should we do if block.PrevHash != newestHash?
			//       Save it anyway incase it becomes longest, don't work off it, and don't disseminate?
			//       But if the PrevHash doesn't match, then it won't be valid in the miner's local blockchain
		}

		return nil
	} else if block.BlockNum > newestBlock.BlockNum+1 {
		// TODO: Receieved a block with block number greater than the one miner is currently mining
		// TODO: Fetch entire blockchain from neighbours?
	} else {
		// TODO: Received a block with block number less than the one miner is currently mining
		//       Save it anyway,
	}

	return nil
}

func (m InkMiner) getNodesFromServer() []net.Addr {
	var nodes []net.Addr
	err := m.server.Call("RServer.GetNodes", m.pubKey, &nodes)
	handleError("Could not get nodes from server", err)
	return nodes
}

// Registers the miner node on the server by making an RPC call.
// Returns the miner network settings retrieved from the server.
func (m InkMiner) register() blockartlib.MinerNetSettings {
	req := args.MinerInfo{
		Address: m.addr,
		Key:     *m.pubKey,
	}
	var resp blockartlib.MinerNetSettings
	err := m.server.Call("RServer.Register", req, &resp)
	handleError("Could not register miner", err)
	return resp
}

// Periodically send heartbeats to the server at period defined by server times a frequency multiplier
func (m InkMiner) startSendingHeartbeats() {
	for {
		m.sendHeartBeat()
		time.Sleep(time.Duration(m.settings.HeartBeat) / HeartbeatMultiplier * time.Millisecond)
	}
}

// Send a single heartbeat to the server
func (m InkMiner) sendHeartBeat() {
	var ignoredResp bool // there is no response for this RPC call
	err := m.server.Call("RServer.HeartBeat", *m.pubKey, &ignoredResp)
	handleError("Could not send heartbeat to server", err)
}

func (m InkMiner) startMiningBlocks() {
	for {
		// Lock entire blockchain while computing hash so that if you receive
		// disseminated blocks from other miners, you don't update the blockchain
		// while computing current hash
		blockChain.Lock()

		block := m.computeBlock()

		hash := computeBlockHash(*block)
		blockChain.Blocks[hash] = block
		blockChain.NewestHash = hash

		m.broadcastNewBlock(block)

		blockChain.Unlock()
	}
}

// Mine a single block that includes a set of operations.
func (m InkMiner) computeBlock() *blockchain.Block {
	defer pendingOperations.Unlock()

	var nonce uint32 = FirstNonce
	for {
		pendingOperations.Lock()

		var numZeros uint8

		// todo - may also need to lock m.blockChain

		if len(pendingOperations.all) == 0 {
			numZeros = m.settings.PoWDifficultyNoOpBlock
		} else {
			numZeros = m.settings.PoWDifficultyOpBlock
		}

		var nextBlockNum uint32

		if len(blockChain.Blocks) == 0 {
			nextBlockNum = FirstBlockNum
		} else {
			nextBlockNum = blockChain.Blocks[blockChain.NewestHash].BlockNum + 1
		}

		block := &blockchain.Block{
			BlockNum:    nextBlockNum,
			PrevHash:    blockChain.NewestHash,
			OpRecords:   pendingOperations.all,
			MinerPubKey: m.pubKey,
			Nonce:       nonce,
		}
		hash := computeBlockHash(*block)

		if verifyTrailingZeros(hash, numZeros) {
			outLog.Printf("Successfully mined a block. Hash: %s with nonce: %d\n", hash, block.Nonce)
			return block
		}

		nonce = nonce + 1

		pendingOperations.Unlock()
	}
}

// Broadcast the newly-mined block to the miner network
func (m InkMiner) broadcastNewBlock(block *blockchain.Block) error {
	// TODO - stub
	// TODO - clear ops that are included in this block, but only if confident that they
	// TODO   will be part of the main chain
	// sendToAllConnectedMiners("MServer.DisseminateBlock", *block)
	return nil
}

func sendToAllConnectedMiners(remoteProcedure string, payload interface{}) {
	connectedMiners.Lock()
	for _, minerAddr := range connectedMiners.all {
		miner, err := rpc.Dial("tcp", minerAddr.String())
		handleError("Could not dial miner: "+minerAddr.String(), err)
		err = miner.Call(remoteProcedure, payload, nil)
		handleError("Could not call RPC method: "+remoteProcedure, err)
	}
	connectedMiners.Unlock()
}

// Compute the MD5 hash of a Block
func computeBlockHash(block blockchain.Block) string {
	bytes, err := json.Marshal(block)
	handleError("Could not marshal block to JSON", err)

	hash := md5.New()
	hash.Write(bytes)
	return hex.EncodeToString(hash.Sum(nil))
}

// Compute the RSA-SHA hash of a Shape
func computeShapeHash(shapeHashStruct ShapeHashStruct) string {
	bytes, err := json.Marshal(shapeHashStruct)
	handleError("Could not marshal shape svg path to JSON", err)

	hash := md5.New()
	hash.Write(bytes)
	return hex.EncodeToString(hash.Sum(nil))
}

func decodeShapeHash(shapeHash string, pubKey ecdsa.PublicKey) bool {
	//TODO: unsign hash with pub key. Get back true if pub key corresponds to priv key
	return false
}

// Verify that a hash ends with some number of zeros
func verifyTrailingZeros(hash string, numZeros uint8) bool {
	for i := uint8(0); i < numZeros; i++ {
		if hash[31-i] != '0' {
			return false
		}
	}
	return true
}

// Give requesting art node the canvas settings
// Also check if the art node knows your private key
func (a *MArtNode) OpenCanvas(privKey ecdsa.PrivateKey, canvasSettings *blockartlib.CanvasSettings) error {
	outLog.Printf("Reached OpenCanvas")
	if reflect.DeepEqual(privKey, *a.inkMiner.privKey) {
		*canvasSettings = a.inkMiner.settings.CanvasSettings
		return nil
	}
	return errors.New(blockartlib.ErrorName[blockartlib.INVALIDPRIVKEY])
}

func (a *MArtNode) AddShape(shapeRequest blockartlib.AddShapeRequest, newShapeResp *blockartlib.NewShapeResponse) error {
	outLog.Printf("Reached AddShape \n")
	inkRemaining := uint32(0) // TODO: get how much ink the miner has
	requestedSVGPath, _ := util.ConvertPathToPoints(shapeRequest.SvgString)
	isTransparent := shapeRequest.IsTransparent
	isClosed := shapeRequest.IsClosed

	// check if shape is in bound
	canvasSettings := a.inkMiner.settings.CanvasSettings
	if util.CheckOutOfBounds(requestedSVGPath, canvasSettings.CanvasXMax, canvasSettings.CanvasYMax) != nil {
		return errors.New(util.ShapeErrorName[util.OUTOFBOUNDS])
	}

	// check if shape overlaps with shapes from OTHER application
	// TODO: need a way to get all the current shapes on canvas excluding its own shapes
	currentSVGStringsOnCanvas := []string{} // TODO: requires a list of SVG strings that are currently on the canvas in the form of "M 0 10 H 20"
	for _, svgPathString := range currentSVGStringsOnCanvas {
		svgPath, _ := util.ConvertPathToPoints(svgPathString)
		if util.CheckOverlap(svgPath, requestedSVGPath) != nil {
			return errors.New(util.ShapeErrorName[util.SHAPEOVERLAP])
		}
	}

	// if shape is inbound and does not overlap, then calculate the ink required
	inkRequired := util.CalculateInkRequired(requestedSVGPath, isTransparent, isClosed)
	if inkRequired < inkRemaining {
		return errors.New(blockartlib.ErrorName[blockartlib.INSUFFICIENTINK])
	}

	// create svg path
	shapeSvgPathString := util.ConvertToSvgPathString(shapeRequest.SvgString, shapeRequest.Stroke, shapeRequest.Fill)
<<<<<<< HEAD

	// Create svg hash

=======

	// Create svg hash

>>>>>>> 25b03b61
	shapeHashStruct := ShapeHashStruct{
		ShapeSvgPath: shapeSvgPathString,
		PrivKey:      *a.inkMiner.privKey,
	}

	shapeHash := computeShapeHash(shapeHashStruct)

	opRecord := blockchain.OpRecord{
		Op:           shapeSvgPathString, //should this be the full html path?
		OpSig:        shapeHash,
		InkUsed:      inkRequired,
		AuthorPubKey: *a.inkMiner.pubKey}

	a.inkMiner.broadcastNewOperation(opRecord)

	// block := a.inkMiner.computeBlock()

	// TODO: ping to see if validated according to validateNum
<<<<<<< HEAD
	blockHash := blockChain.NewestHash
=======
	blockHash := a.inkMiner.blockChain.NewestHash
>>>>>>> 25b03b61

	newShapeResp.ShapeHash = shapeHash
	newShapeResp.BlockHash = blockHash
	newShapeResp.InkRemaining = 0 // call get ink?
	return nil
}

func (a *MArtNode) GetSvgString(shapeHash string, svgString *string) error {
	outLog.Printf("Reached GetSvgString\n")

<<<<<<< HEAD
	newestHash := blockChain.NewestHash
	for blockHash := newestHash; blockHash != a.inkMiner.settings.GenesisBlockHash; blockHash = blockChain.Blocks[blockHash].PrevHash {
		block := blockChain.Blocks[blockHash]
=======
	newestHash := a.inkMiner.blockChain.NewestHash
	for blockHash := newestHash; blockHash != a.inkMiner.settings.GenesisBlockHash; blockHash = a.inkMiner.blockChain.Blocks[blockHash].PrevHash {
		block := a.inkMiner.blockChain.Blocks[blockHash]
>>>>>>> 25b03b61
		if opRecord, ok := block.OpRecords[shapeHash]; ok {
			*svgString = opRecord.Op
			return nil
		}
	}
	return errors.New(blockartlib.ErrorName[blockartlib.INVALIDSHAPEHASH])
}

func (a *MArtNode) GetInk(ignoredreq bool, inkRemaining *uint32) error {
	outLog.Printf("Reached GetInk\n")
	ink := getInkTraversal(a)
	if ink < 0 {
		fmt.Printf("Get ink got back negative ink %d", *inkRemaining)
	}
	*inkRemaining = uint32(ink)
	return nil
}

func (a *MArtNode) DeleteShape(deleteShapeReq blockartlib.DeleteShapeReq, inkRemaining *uint8) error {
	outLog.Printf("Reached DeleteShape\n")
	// wait until delete is confirmed before updating ink remaining
	// TODO: traverse blockchain and look for operation with incoming shapeHash
	// and check if is owner (matching pub key)
	// then wait for validationNum to be fulfilled

<<<<<<< HEAD
	newestHash := blockChain.NewestHash
	for blockHash := newestHash; blockHash != a.inkMiner.settings.GenesisBlockHash; blockHash = blockChain.Blocks[blockHash].PrevHash {
		block := blockChain.Blocks[blockHash]
=======
	newestHash := a.inkMiner.blockChain.NewestHash
	for blockHash := newestHash; blockHash != a.inkMiner.settings.GenesisBlockHash; blockHash = a.inkMiner.blockChain.Blocks[blockHash].PrevHash {
		block := a.inkMiner.blockChain.Blocks[blockHash]
>>>>>>> 25b03b61
		if opRecord, ok := block.OpRecords[deleteShapeReq.ShapeHash]; ok {
			if reflect.DeepEqual(opRecord.AuthorPubKey, a.inkMiner.pubKey) {
				a.inkMiner.broadcastNewOperation(*opRecord)
				// block := a.inkMiner.computeBlock()

				// TODO: ping to see if validated according to validateNum
				// blockHash := a.inkMiner.blockChain.NewestHash

				*inkRemaining = 0 // call get ink?

				return nil
			}
			break
		}
	}

	return errors.New(blockartlib.ErrorName[blockartlib.SHAPEOWNER])
}

func getInkTraversal(a *MArtNode) int {
	inkRemaining := 0
<<<<<<< HEAD
	newestHash := blockChain.NewestHash
	for blockHash := newestHash; blockHash != a.inkMiner.settings.GenesisBlockHash; blockHash = blockChain.Blocks[blockHash].PrevHash {
		block := blockChain.Blocks[blockHash]
=======
	newestHash := a.inkMiner.blockChain.NewestHash
	for blockHash := newestHash; blockHash != a.inkMiner.settings.GenesisBlockHash; blockHash = a.inkMiner.blockChain.Blocks[blockHash].PrevHash {
		block := a.inkMiner.blockChain.Blocks[blockHash]
>>>>>>> 25b03b61
		if len(block.OpRecords) == 0 { // NoOp block
			if reflect.DeepEqual(block.MinerPubKey, a.inkMiner.pubKey) {
				inkRemaining += int(a.inkMiner.settings.InkPerNoOpBlock)
			}

		} else { // Op Block
			if reflect.DeepEqual(block.MinerPubKey, a.inkMiner.pubKey) {
				inkRemaining += int(a.inkMiner.settings.InkPerOpBlock)
				for _, opRecord := range block.OpRecords {
					if reflect.DeepEqual(opRecord.AuthorPubKey, a.inkMiner.pubKey) {
						if isOpDelete(opRecord.Op) { // Delete block
							inkRemaining += int(opRecord.InkUsed)
						} else { // Add block
							inkRemaining -= int(opRecord.InkUsed)
						}
					}
				}
			}
		}
	}

	return inkRemaining
}

func isOpDelete(shapeSvgHashString string) bool {
	buf := strings.Split(shapeSvgHashString, " ")
	return strings.EqualFold(buf[0], "delete")
}

func (a *MArtNode) GetShapes(blockHash string, shapeHashes *[]string) error {
	outLog.Printf("Reached GetShapes\n")
	// TODO: Can each key (blockhash) have more than 1 blocks??
	blockChain.RLock()
	defer blockChain.RUnlock()

	if block, ok := blockChain.Blocks[blockHash]; ok {
		shapeHashes := make([]string, len(block.OpRecords))
		var i = 0
		for _, v := range block.OpRecords {
			shapeHashes[i] = v.Op
			i++
		}
		return nil
	}
	return errors.New(blockartlib.ErrorName[blockartlib.INVALIDBLOCKHASH])
}

func (a *MArtNode) GetGenesisBlock(ignoredreq bool, blockHash *string) error {
	outLog.Printf("Reached GetGenesisBlock\n")
	*blockHash = a.inkMiner.settings.GenesisBlockHash
	return nil
}

func (a *MArtNode) GetChildren(blockHash string, blockHashes *[]string) error {
	outLog.Printf("Reached GetChildren\n")
	// TODO: traverse blockchain to find corresponding block and return it's children
	return errors.New(blockartlib.ErrorName[blockartlib.INVALIDBLOCKHASH])
}

func handleError(msg string, e error) {
	if e != nil {
		errLog.Fatalf("%s, err = %s\n", msg, e.Error())
	}
}<|MERGE_RESOLUTION|>--- conflicted
+++ resolved
@@ -451,15 +451,7 @@
 
 	// create svg path
 	shapeSvgPathString := util.ConvertToSvgPathString(shapeRequest.SvgString, shapeRequest.Stroke, shapeRequest.Fill)
-<<<<<<< HEAD
-
-	// Create svg hash
-
-=======
-
-	// Create svg hash
-
->>>>>>> 25b03b61
+
 	shapeHashStruct := ShapeHashStruct{
 		ShapeSvgPath: shapeSvgPathString,
 		PrivKey:      *a.inkMiner.privKey,
@@ -478,11 +470,7 @@
 	// block := a.inkMiner.computeBlock()
 
 	// TODO: ping to see if validated according to validateNum
-<<<<<<< HEAD
 	blockHash := blockChain.NewestHash
-=======
-	blockHash := a.inkMiner.blockChain.NewestHash
->>>>>>> 25b03b61
 
 	newShapeResp.ShapeHash = shapeHash
 	newShapeResp.BlockHash = blockHash
@@ -492,16 +480,9 @@
 
 func (a *MArtNode) GetSvgString(shapeHash string, svgString *string) error {
 	outLog.Printf("Reached GetSvgString\n")
-
-<<<<<<< HEAD
 	newestHash := blockChain.NewestHash
 	for blockHash := newestHash; blockHash != a.inkMiner.settings.GenesisBlockHash; blockHash = blockChain.Blocks[blockHash].PrevHash {
 		block := blockChain.Blocks[blockHash]
-=======
-	newestHash := a.inkMiner.blockChain.NewestHash
-	for blockHash := newestHash; blockHash != a.inkMiner.settings.GenesisBlockHash; blockHash = a.inkMiner.blockChain.Blocks[blockHash].PrevHash {
-		block := a.inkMiner.blockChain.Blocks[blockHash]
->>>>>>> 25b03b61
 		if opRecord, ok := block.OpRecords[shapeHash]; ok {
 			*svgString = opRecord.Op
 			return nil
@@ -527,15 +508,9 @@
 	// and check if is owner (matching pub key)
 	// then wait for validationNum to be fulfilled
 
-<<<<<<< HEAD
 	newestHash := blockChain.NewestHash
 	for blockHash := newestHash; blockHash != a.inkMiner.settings.GenesisBlockHash; blockHash = blockChain.Blocks[blockHash].PrevHash {
 		block := blockChain.Blocks[blockHash]
-=======
-	newestHash := a.inkMiner.blockChain.NewestHash
-	for blockHash := newestHash; blockHash != a.inkMiner.settings.GenesisBlockHash; blockHash = a.inkMiner.blockChain.Blocks[blockHash].PrevHash {
-		block := a.inkMiner.blockChain.Blocks[blockHash]
->>>>>>> 25b03b61
 		if opRecord, ok := block.OpRecords[deleteShapeReq.ShapeHash]; ok {
 			if reflect.DeepEqual(opRecord.AuthorPubKey, a.inkMiner.pubKey) {
 				a.inkMiner.broadcastNewOperation(*opRecord)
@@ -557,15 +532,9 @@
 
 func getInkTraversal(a *MArtNode) int {
 	inkRemaining := 0
-<<<<<<< HEAD
 	newestHash := blockChain.NewestHash
 	for blockHash := newestHash; blockHash != a.inkMiner.settings.GenesisBlockHash; blockHash = blockChain.Blocks[blockHash].PrevHash {
 		block := blockChain.Blocks[blockHash]
-=======
-	newestHash := a.inkMiner.blockChain.NewestHash
-	for blockHash := newestHash; blockHash != a.inkMiner.settings.GenesisBlockHash; blockHash = a.inkMiner.blockChain.Blocks[blockHash].PrevHash {
-		block := a.inkMiner.blockChain.Blocks[blockHash]
->>>>>>> 25b03b61
 		if len(block.OpRecords) == 0 { // NoOp block
 			if reflect.DeepEqual(block.MinerPubKey, a.inkMiner.pubKey) {
 				inkRemaining += int(a.inkMiner.settings.InkPerNoOpBlock)
