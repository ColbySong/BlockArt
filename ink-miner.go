package main

import (
	"crypto/ecdsa"
	"crypto/elliptic"
	"crypto/x509"
	"encoding/gob"
	"encoding/hex"
	"errors"
	"flag"
	"fmt"
	"log"
	"net"
	"net/rpc"
	"os"
	"reflect"
	"strings"
	"sync"
	"time"

	"crypto/md5"
	"encoding/json"

	"bytes"
	"crypto/rand"

	"./args"
	"./blockartlib"
	"./blockchain"
	"./util"
)

const HeartbeatMultiplier = 2
const FirstNonce = 0 // the first uint32
const FirstBlockNum = 1

type ConnectedMiners struct {
	sync.RWMutex
	all []net.Addr
}

type PendingOperations struct {
	sync.RWMutex
	all map[string]*blockchain.OpRecord
}

type InkMiner struct {
	addr     net.Addr
	server   *rpc.Client
	pubKey   *ecdsa.PublicKey
	privKey  *ecdsa.PrivateKey
	settings *blockartlib.MinerNetSettings
}

type MServer struct {
	inkMiner *InkMiner // TODO: Not sure if MServer needs to know about InkMiner
}
type MArtNode struct {
	inkMiner *InkMiner // so artnode can get instance of ink miner
}

var (
	errLog            *log.Logger = log.New(os.Stderr, "[miner] ", log.Lshortfile|log.LUTC|log.Lmicroseconds)
	outLog            *log.Logger = log.New(os.Stderr, "[miner] ", log.Lshortfile|log.LUTC|log.Lmicroseconds)
	connectedMiners               = ConnectedMiners{all: make([]net.Addr, 0, 0)}
	pendingOperations             = PendingOperations{all: make(map[string]*blockchain.OpRecord)}
	blockChain                    = blockchain.BlockChain{Blocks: make(map[string]*blockchain.Block)}
)

// Start the miner.
func main() {
	gob.Register(&net.TCPAddr{})
	gob.Register(&elliptic.CurveParams{})

	// Command line input parsing
	flag.Parse()
	if len(flag.Args()) != 3 {
		fmt.Fprintln(os.Stderr, "./server [server ip:port] [pubKey] [privKey]")
		os.Exit(1)
	}
	serverAddr := flag.Arg(0)
	//pubKey := flag.Arg(1) // do we even need this? follow @367 on piazza
	privKey := flag.Arg(2)

	// Decode keys from strings
	privKeyBytesRestored, _ := hex.DecodeString(privKey)
	priv, err := x509.ParseECPrivateKey(privKeyBytesRestored)
	handleError("Couldn't parse private key", err)
	pub := priv.PublicKey

	// Establish RPC channel to server
	server, err := rpc.Dial("tcp", serverAddr)
	handleError("Could not dial server", err)
	addr, err := net.ResolveTCPAddr("tcp", "localhost:0")
	handleError("Could not resolve miner address", err)

	inbound, err := net.ListenTCP("tcp", addr)

	// Create InkMiner instance
	miner := &InkMiner{
		addr:    inbound.Addr(),
		server:  server,
		pubKey:  &pub,
		privKey: priv,
	}

	settings := miner.register()
	miner.settings = &settings

	blockChain.Lock()
	blockChain.NewestHash = settings.GenesisBlockHash
	blockChain.Unlock()

	go miner.startSendingHeartbeats()
	go miner.maintainMinerConnections()
	go miner.startMiningBlocks()

	// Start listening for RPC calls from art & miner nodes
	mserver := new(MServer)
	mserver.inkMiner = miner

	mArtNode := new(MArtNode)
	mArtNode.inkMiner = miner

	minerServer := rpc.NewServer()
	minerServer.Register(mserver)
	minerServer.Register(mArtNode)

	handleError("Listen error", err)
	outLog.Printf("Server started. Receiving on %s\n", inbound.Addr().String())

	for {
		conn, _ := inbound.Accept()
		go minerServer.ServeConn(conn)
	}
}

// Keep track of minimum number of miners at all times (MinNumMinerConnections)
func (m InkMiner) maintainMinerConnections() {
	connectedMiners.Lock()
	connectedMiners.all = m.getNodesFromServer()
	connectedMiners.Unlock()

	for {
		connectedMiners.Lock()
		if uint8(len(connectedMiners.all)) < m.settings.MinNumMinerConnections {
			connectedMiners.all = m.getNodesFromServer()
		}
		connectedMiners.Unlock()

		time.Sleep(time.Duration(m.settings.HeartBeat) * time.Millisecond)
	}
}

// Broadcast the new operation
func (m InkMiner) broadcastNewOperation(op blockchain.OpRecord, opRecordHash string) error {
	pendingOperations.Lock()
	if _, exists := pendingOperations.all[opRecordHash]; !exists {
		// Add operation to pending transaction
		// TODO : get ink for op
		pendingOperations.all[opRecordHash] = &blockchain.OpRecord{
			Op:           op.Op,
			InkUsed:      op.InkUsed,
			OpSigS:       op.OpSigS,
			OpSigR:       op.OpSigR,
			AuthorPubKey: op.AuthorPubKey,
		}
		pendingOperations.Unlock()

		// Send operation to all connected miners
		sendToAllConnectedMiners("MServer.DisseminateOperation", op, nil)
		return nil
	}
	pendingOperations.Unlock()

	return nil
}

// This method does not acquire lock; To use this function, acquire lock and then call function
func saveBlockToBlockChain(block blockchain.Block) {
	blockHash := ComputeBlockHash(block)

	blockChain.Blocks[blockHash] = &block

	// Update if the block is new tip
	if block.BlockNum > blockChain.Blocks[blockChain.NewestHash].BlockNum {
		blockChain.NewestHash = blockHash
	}

	removeOperationsFromPendingOperations(block.OpRecords)
}

func getBlockChainsFromNeighbours() []*blockchain.BlockChain {
	var bcs []*blockchain.BlockChain

	connectedMiners.Lock()
	for _, minerAddr := range connectedMiners.all {
		miner, err := rpc.Dial("tcp", minerAddr.String())
		handleError("Could not dial miner: "+minerAddr.String(), err)

		var resp blockchain.BlockChain
		err = miner.Call("MServer.GetBlockChain", nil, &resp)
		handleError("Could not call RPC method: MServer.GetBlockChain", err)

		bcs = append(bcs, &resp)
	}
	connectedMiners.Unlock()

	return bcs
}

func (m InkMiner) getNodesFromServer() []net.Addr {
	var nodes []net.Addr
	err := m.server.Call("RServer.GetNodes", m.pubKey, &nodes)
	handleError("Could not get nodes from server", err)
	return nodes
}

// Registers the miner node on the server by making an RPC call.
// Returns the miner network settings retrieved from the server.
func (m InkMiner) register() blockartlib.MinerNetSettings {
	req := args.MinerInfo{
		Address: m.addr,
		Key:     *m.pubKey,
	}
	var resp blockartlib.MinerNetSettings
	err := m.server.Call("RServer.Register", req, &resp)
	handleError("Could not register miner", err)
	return resp
}

// Periodically send heartbeats to the server at period defined by server times a frequency multiplier
func (m InkMiner) startSendingHeartbeats() {
	for {
		m.sendHeartBeat()
		time.Sleep(time.Duration(m.settings.HeartBeat) / HeartbeatMultiplier * time.Millisecond)
	}
}

// Send a single heartbeat to the server
func (m InkMiner) sendHeartBeat() {
	var ignoredResp bool // there is no response for this RPC call
	err := m.server.Call("RServer.HeartBeat", *m.pubKey, &ignoredResp)
	handleError("Could not send heartbeat to server", err)
}

func (m InkMiner) startMiningBlocks() {
	for {
		// Lock entire blockchain while computing hash so that if you receive
		// disseminated blocks from other miners, you don't update the blockchain
		// while computing current hash
		blockChain.Lock()

		block := m.computeBlock()

		hash := ComputeBlockHash(*block)
		blockChain.Blocks[hash] = block
		blockChain.NewestHash = hash

		broadcastNewBlock(*block)

		blockChain.Unlock()
	}
}

// Mine a single block that includes a set of operations.
func (m InkMiner) computeBlock() *blockchain.Block {
	defer pendingOperations.Unlock()

	var nonce uint32 = FirstNonce
	for {
		pendingOperations.Lock()

		var numZeros uint8

		// todo - may also need to lock m.blockChain

		if len(pendingOperations.all) == 0 {
			numZeros = m.settings.PoWDifficultyNoOpBlock
		} else {
			numZeros = m.settings.PoWDifficultyOpBlock
		}

		var nextBlockNum uint32

		if len(blockChain.Blocks) == 0 {
			nextBlockNum = FirstBlockNum
		} else {
			nextBlockNum = blockChain.Blocks[blockChain.NewestHash].BlockNum + 1
		}

		block := &blockchain.Block{
			BlockNum:    nextBlockNum,
			PrevHash:    blockChain.NewestHash,
			OpRecords:   pendingOperations.all,
			MinerPubKey: m.pubKey,
			Nonce:       nonce,
		}
		hash := ComputeBlockHash(*block)

		if verifyTrailingZeros(hash, numZeros) {
			outLog.Printf("Successfully mined a block. Hash: %s with nonce: %d\n", hash, block.Nonce)
			return block
		}

		nonce = nonce + 1

		pendingOperations.Unlock()
	}
}

// Broadcast the newly-mined block to the miner network, and clear the operations that were included in it.
func broadcastNewBlock(block blockchain.Block) error {
	removeOperationsFromPendingOperations(block.OpRecords)

	sendToAllConnectedMiners("MServer.DisseminateBlock", block, nil)
	return nil
}

func removeOperationsFromPendingOperations(opRecords map[string]*blockchain.OpRecord) {
	pendingOperations.Lock()
	for opHash := range opRecords {
		delete(pendingOperations.all, opHash)
	}
	pendingOperations.Unlock()
}

// Generic method to send RPC to all peers
func sendToAllConnectedMiners(remoteProcedure string, request interface{}, resp interface{}) {
	connectedMiners.RLock()
	for _, minerAddr := range connectedMiners.all {
		miner, err := rpc.Dial("tcp", minerAddr.String())
		handleError("Could not dial miner: "+minerAddr.String(), err)
		err = miner.Call(remoteProcedure, request, &resp)
		handleError("Could not call RPC method: "+remoteProcedure, err)
	}
	connectedMiners.RUnlock()
}

// Compute the MD5 hash of a Block
func ComputeBlockHash(block blockchain.Block) string {
	bytes, err := json.Marshal(block)
	handleError("Could not marshal block to JSON", err)

	hash := md5.New()
	hash.Write(bytes)
	return hex.EncodeToString(hash.Sum(nil))
}

// Compute the MD5 hash of a OpRecord
func ComputeOpRecordHash(opRecord blockchain.OpRecord) string {
	bytes, err := json.Marshal(opRecord)
	handleError("Could not marshal block to JSON", err)
	hash := md5.New()
	hash.Write(bytes)
	return hex.EncodeToString(hash.Sum(nil))
}

// Verify that a hash ends with some number of zeros
func verifyTrailingZeros(hash string, numZeros uint8) bool {
	for i := uint8(0); i < numZeros; i++ {
		if hash[31-i] != '0' {
			return false
		}
	}
	return true
}

// Give requesting art node the canvas settings
// Also check if the art node knows your private key
func (a *MArtNode) OpenCanvas(privKey ecdsa.PrivateKey, canvasSettings *blockartlib.CanvasSettings) error {
	outLog.Printf("Reached OpenCanvas")
	if reflect.DeepEqual(privKey, *a.inkMiner.privKey) {
		*canvasSettings = a.inkMiner.settings.CanvasSettings
		return nil
	}
	return errors.New(blockartlib.ErrorName[blockartlib.INVALIDPRIVKEY])
}

func (a *MArtNode) AddShape(shapeRequest blockartlib.AddShapeRequest, newShapeResp *blockartlib.NewShapeResponse) error {
	outLog.Printf("Reached AddShape \n")
	inkRemaining := GetInkTraversal(a.inkMiner, a.inkMiner.pubKey)
	if inkRemaining <= 0 {
		return errors.New(blockartlib.ErrorName[blockartlib.INSUFFICIENTINK])
	}
	requestedSVGPath, _ := util.ConvertPathToPoints(shapeRequest.SvgString)
	isTransparent := shapeRequest.IsTransparent
	isClosed := shapeRequest.IsClosed

	// check if shape is in bound
	canvasSettings := a.inkMiner.settings.CanvasSettings
	if util.CheckOutOfBounds(requestedSVGPath, canvasSettings.CanvasXMax, canvasSettings.CanvasYMax) != nil {
		return errors.New(util.ShapeErrorName[util.OUTOFBOUNDS])
	}

	// check if shape overlaps with shapes from OTHER application
	currentSVGStringsOnCanvas := GetShapeTraversal(a.inkMiner, a.inkMiner.pubKey)
	for _, svgPathString := range currentSVGStringsOnCanvas {
		svgPath, _ := util.ConvertPathToPoints(svgPathString)
		if util.CheckOverlap(svgPath, requestedSVGPath) != nil {
			return errors.New(util.ShapeErrorName[util.SHAPEOVERLAP])
		}
	}

	// if shape is inbound and does not overlap, then calculate the ink required
	inkRequired := util.CalculateInkRequired(requestedSVGPath, isTransparent, isClosed)
	if inkRequired > uint32(inkRemaining) {
		return errors.New(blockartlib.ErrorName[blockartlib.INSUFFICIENTINK])
	}

	// validate against pending operations
	var pendingInkUsed int
	for _, pendingOp := range pendingOperations.all {
		if reflect.DeepEqual(pendingOp.AuthorPubKey, *a.inkMiner.pubKey) {
			if isOpDelete(pendingOp.Op) {
				pendingInkUsed -= int(pendingOp.InkUsed)
			} else {
				pendingInkUsed += int(pendingOp.InkUsed)
			}
		} else {
			svgPathString, _ := parsePath(pendingOp.Op)
			svgPathCoords, _ := util.ConvertPathToPoints(svgPathString)
			if util.CheckOverlap(requestedSVGPath, svgPathCoords) != nil {
				return errors.New(util.ShapeErrorName[util.SHAPEOVERLAP])
			}
		}
	}

	if pendingInkUsed + int(inkRequired) > inkRemaining {
		return errors.New(blockartlib.ErrorName[blockartlib.INSUFFICIENTINK])
	}

	// create svg path
	shapeSvgPathString := util.ConvertToSvgPathString(shapeRequest.SvgString, shapeRequest.Stroke, shapeRequest.Fill)

	// sign the shape
	r, s, err := ecdsa.Sign(rand.Reader, a.inkMiner.privKey, []byte(shapeSvgPathString))
	handleError("unable to sign shape", err)

	opRecord := blockchain.OpRecord{
		Op:           shapeSvgPathString,
		OpSigS:       s,
		OpSigR:       r,
		InkUsed:      inkRequired,
		AuthorPubKey: *a.inkMiner.pubKey,
	}

	opRecordHash := ComputeOpRecordHash(opRecord)
	a.inkMiner.broadcastNewOperation(opRecord, opRecordHash)

	// wait until return from validateNum validation
	if blockHash, validated := IsValidatedByValidateNum(opRecordHash, shapeRequest.ValidateNum, a.inkMiner.settings.GenesisBlockHash, a.inkMiner.pubKey); validated {
		newShapeResp.ShapeHash = opRecordHash
		newShapeResp.BlockHash = blockHash
		inkRemaining := GetInkTraversal(a.inkMiner, a.inkMiner.pubKey)
		if inkRemaining < 0 {
			return miscErr("AddShape: Shouldn't have negative ink after successful implementation of block")
		}
		newShapeResp.InkRemaining = uint32(inkRemaining)
		return nil
	}
	return miscErr("AddShape was unsuccessful")
}

func (a *MArtNode) GetSvgString(shapeHash string, svgString *string) error {
	outLog.Printf("Reached GetSvgString\n")
	if opRecord, _, exists := GetOpRecordTraversal(shapeHash, a.inkMiner.settings.GenesisBlockHash); exists {
		*svgString = opRecord.Op
		return nil
	}
	return errors.New(blockartlib.ErrorName[blockartlib.INVALIDSHAPEHASH])
}

func (a *MArtNode) GetInk(ignoredreq bool, inkRemaining *uint32) error {
	outLog.Printf("Reached GetInk\n")
	ink := GetInkTraversal(a.inkMiner, a.inkMiner.pubKey)
	if ink < 0 {
		fmt.Printf("Get ink got back negative ink %d", *inkRemaining)
	}
	*inkRemaining = uint32(ink)
	return nil
}

func concatStrings(strArray []string) string {
	var buf bytes.Buffer
	for i := 0; i < len(strArray); i++ {
		buf.WriteString(strArray[i])
	}
	return buf.String()
}

func (a *MArtNode) DeleteShape(deleteShapeReq blockartlib.DeleteShapeReq, inkRemaining *uint32) error {
	outLog.Printf("Reached DeleteShape\n")

	if opRecord, _, exists := GetOpRecordTraversal(deleteShapeReq.ShapeHash, a.inkMiner.settings.GenesisBlockHash); exists {
		if VerifyOpRecordAuthor(*a.inkMiner.pubKey, opRecord) {
			newOp := concatStrings([]string{"delete ", opRecord.Op})

			// sign the shape
			r, s, err := ecdsa.Sign(rand.Reader, a.inkMiner.privKey, []byte(newOp))
			handleError("unable to sign shape", err)

			inkRefunded := opRecord.InkUsed

			newOpRecord := blockchain.OpRecord{
				Op:           newOp,
				InkUsed:      inkRefunded,
				OpSigS:       s,
				OpSigR:       r,
				AuthorPubKey: *a.inkMiner.pubKey,
			}
			opRecordHash := ComputeOpRecordHash(newOpRecord)
			a.inkMiner.broadcastNewOperation(newOpRecord, opRecordHash)

			// wait until return from validateNum validation
			if _, validated := IsValidatedByValidateNum(opRecordHash, deleteShapeReq.ValidateNum, a.inkMiner.settings.GenesisBlockHash, a.inkMiner.pubKey); !validated {
				newInkRemaining := GetInkTraversal(a.inkMiner, a.inkMiner.pubKey)

				if newInkRemaining < 0 {
					return miscErr("DeleteShape: Shouldn't have negative ink after successful implementation of block")
				}
				*inkRemaining = uint32(newInkRemaining)
				return nil
			}
			return miscErr("Delete Shape was unsuccessful")
		}
	}
	return errors.New(blockartlib.ErrorName[blockartlib.SHAPEOWNER])

}

// 1) Wait until op is taken off pending list => this means op has been incorporated into a block
// 2) Find the opRecord in the longest chain (of the artnode's miner),
// 3) and check if it has at least validateNum # of blocks following it
// 4) if it doesn't meet validateNum # of blocks following it yet, periodically repeat steps 2-3
// case 0: if during a check, it does have validateNum # of blocks following it, return the blockHash of the block
//         the op was incorporated in AND return true
// case 1: if during a check, the op is no longer found in the longest chain, then it means it was
//    	   rejected because either the artnode's miner is malicious or was building off the wrong chain to begin with.
//    	   In this case, the op is lost and we return false
func IsValidatedByValidateNum(opRecordHash string, validateNum uint8, genesisBlockHash string, pubKey *ecdsa.PublicKey) (string, bool) {
	//TODO: need to lock when periodically checking blockchain?
	for {
		if _, exists := pendingOperations.all[opRecordHash]; !exists {
			for {
				if opRecord, blockHash, exists := GetOpRecordTraversal(opRecordHash, genesisBlockHash); exists {
					blockNumOfOp := blockChain.Blocks[blockHash].BlockNum
					newestBlockNum := blockChain.Blocks[blockChain.NewestHash].BlockNum
					if newestBlockNum-blockNumOfOp >= uint32(validateNum) {
						if VerifyOpRecordAuthor(*pubKey, opRecord) {
							return blockHash, true
						}
					}
				} else {
					return "", false
				}
				time.Sleep(2 * time.Second) //TODO: what's an optimal time to check?
			}
		}
		time.Sleep(2 * time.Second)
	}
	return "", false
}

// Return true if the miner's public key matches author's public key of the OpRecord
// and also decodes the opSigS and opSigR of the opRecord to verify it was signed by the author
// listed in the OpRecord
func VerifyOpRecordAuthor(requestorPublicKey ecdsa.PublicKey, opRecord blockchain.OpRecord) bool {
	return reflect.DeepEqual(requestorPublicKey, opRecord.AuthorPubKey) &&
		ecdsa.Verify(&opRecord.AuthorPubKey, []byte(opRecord.Op), opRecord.OpSigR, opRecord.OpSigS)
}

// given the shapeHash, return true if it is in the longest chain of the blockchain
// if true, also return the opRecord and the corresponding blockHash of the block that the shapeHash is contained in
func GetOpRecordTraversal(shapeHash string, genesisBlockHash string) (blockchain.OpRecord, string, bool) {
	newestHash := blockChain.NewestHash
	for blockHash := newestHash; blockHash != genesisBlockHash; blockHash = blockChain.Blocks[blockHash].PrevHash {
		block := blockChain.Blocks[blockHash]
		if len(block.OpRecords) > 0 {
			if opRecord, exists := block.OpRecords[shapeHash]; exists {
				return *opRecord, blockHash, true
			}
		}
	}
	return blockchain.OpRecord{}, "", false
}

// returns the amount of ink owned by @param pubKey
func GetInkTraversal(inkMiner *InkMiner, pubKey *ecdsa.PublicKey) int {
	inkRemaining := 0
	newestHash := blockChain.NewestHash
	for blockHash := newestHash; blockHash != inkMiner.settings.GenesisBlockHash; blockHash = blockChain.Blocks[blockHash].PrevHash {
		block := blockChain.Blocks[blockHash]
		if len(block.OpRecords) == 0 { // NoOp block
			if reflect.DeepEqual(*block.MinerPubKey, *pubKey) {
				inkRemaining += int(inkMiner.settings.InkPerNoOpBlock)
			}
		} else { // Op Block
			if reflect.DeepEqual(*block.MinerPubKey, *pubKey) {
				inkRemaining += int(inkMiner.settings.InkPerOpBlock)
			}
			for _, opRecord := range block.OpRecords {
				if reflect.DeepEqual(opRecord.AuthorPubKey, *pubKey) {
					// fmt.Println("found op record with author:", opRecord.AuthorPubKey)
					if isOpDelete(opRecord.Op) {
						inkRemaining += int(opRecord.InkUsed)
					} else { // Add block
						inkRemaining -= int(opRecord.InkUsed)
					}
				}
			}
		}
	}
	return inkRemaining
}

// returns all the shapes on the canvas EXCEPT the ones drawn by @param pubKey
// strings are in the form of "M 0 0 L 50 50"
func GetShapeTraversal(inkMiner *InkMiner, pubKey *ecdsa.PublicKey) []string {
	newestHash := blockChain.NewestHash
	var shapesDrawnByOtherApps []string
	for blockHash := newestHash; blockHash != inkMiner.settings.GenesisBlockHash; blockHash = blockChain.Blocks[blockHash].PrevHash {
		block := blockChain.Blocks[blockHash]
		if len(block.OpRecords) != 0 {
			shapesDrawnByOtherApps = append(shapesDrawnByOtherApps, getShapesFromOpRecords(block.OpRecords, pubKey)...)
		}
	}

	return shapesDrawnByOtherApps
}

// returns all the shapes in the opRecords EXCEPT the ones drawn by @param pubKey
func getShapesFromOpRecords(opRecords map[string]*blockchain.OpRecord, pubKey *ecdsa.PublicKey) []string {
	var shapesDrawnByOtherApps []string
	var shapesToDelete []string
	for _, opRecord := range opRecords {
		if !reflect.DeepEqual(opRecord.AuthorPubKey, *pubKey) {
			svgPath, _ := parsePath(opRecord.Op)
			if isOpDelete(opRecord.Op) {
				shapesToDelete = append(shapesToDelete, svgPath)
			} else {
				shapesDrawnByOtherApps = append(shapesDrawnByOtherApps, svgPath)
			}
		}
	}

	// remove shapes that was deleted
	shapesDrawnByOtherApps = removeShapesDeleted(shapesDrawnByOtherApps, shapesToDelete)

	return shapesDrawnByOtherApps
}

// Returns all operations in the given blockchain
// Must supply valid corresponding genesisBlockHash
func GetAllOperationsFromBlockChain(bc blockchain.BlockChain, genesisBlockHash string) map[string]*blockchain.OpRecord {
	allOps := make(map[string]*blockchain.OpRecord)
	for blockHash := bc.NewestHash; blockHash != genesisBlockHash; blockHash = bc.Blocks[blockHash].PrevHash {
		blockOpRecords := bc.Blocks[blockHash].OpRecords
		if len(blockOpRecords) != 0 {
			for opHash, op := range blockOpRecords {
				allOps[opHash] = op
			}
		}
	}
	return allOps
}

func (a *MArtNode) GetShapes(blockHash string, shapeHashes *[]string) error {
	outLog.Printf("Reached GetShapes\n")
	// TODO: Can each key (blockhash) have more than 1 blocks??
	blockChain.RLock()
	defer blockChain.RUnlock()

	if block, ok := blockChain.Blocks[blockHash]; ok {
		shapeHashes := make([]string, len(block.OpRecords))
		var i = 0
		for _, v := range block.OpRecords {
			shapeHashes[i] = v.Op
			i++
		}
		return nil
	}
	return errors.New(blockartlib.ErrorName[blockartlib.INVALIDBLOCKHASH])
}

func (a *MArtNode) GetGenesisBlock(ignoredreq bool, blockHash *string) error {
	outLog.Printf("Reached GetGenesisBlock\n")
	*blockHash = a.inkMiner.settings.GenesisBlockHash
	return nil
}

func (a *MArtNode) GetChildren(blockHash string, blockHashes *[]string) error {
	outLog.Printf("Reached GetChildren\n")
	*blockHashes = make([]string, 0)
	if _, exists := blockChain.Blocks[blockHash]; !exists{
		return errors.New(blockartlib.ErrorName[blockartlib.INVALIDBLOCKHASH])
	}
	for hash, block := range blockChain.Blocks {
		if strings.EqualFold(block.PrevHash, blockHash) {
			*blockHashes = append(*blockHashes, hash)
		}
	}
	return nil
}

func handleError(msg string, e error) {
	if e != nil {
		errLog.Fatalf("%s, err = %s\n", msg, e.Error())
	}
}

// removes all strings in shapesToDelete from allShapes
func removeShapesDeleted(allShapes []string, shapesToDelete []string) []string {
	for i, svgShape := range allShapes {
		for _, shapesToDelete := range shapesToDelete {
			if svgShape == shapesToDelete {
				allShapes = append(allShapes[:i], allShapes[i+1:]...)
			}
		}
	}
	return allShapes
}

// returns the d and fill attributes from a full svg path
func parsePath(shapeSVGString string) (string, string) {
	buf := strings.Split(shapeSVGString, "d=\"")
	bufTwo := strings.Split(buf[1], "\" s")
	bufThree := strings.Split(bufTwo[1], "fill=\"")
	bufFour := strings.Split(bufThree[1], "\"")
	return bufTwo[0], bufFour[0]
}

func isOpDelete(shapeSvgString string) bool {
	buf := strings.Split(shapeSvgString, " ")
	return strings.Contains(buf[0], "delete")
}

func miscErr(msg string) error {
	var buf bytes.Buffer
	buf.WriteString(blockartlib.ErrorName[blockartlib.MISC])
	buf.WriteString(" ")
	buf.WriteString(msg)
	return errors.New(buf.String())
}

<<<<<<< HEAD

// RPC Target
// Disseminate Block to connected miners, if it passes validation.
// TODO - I think we can delete these steps or at least move them to isValidBlock()
// If block number is greater than the local blockchain's latest block number by 1:
// 1) Validate this block
//		a) Verify all operations within the block are valid
//		b) Verify that it used a valid prevHash
//		c) Verify that the blockhash contains a valid number of zeroes at the end
// 2) Add this block to the blockchain and start build off this newest block
//
// If block number is greater than the local blockchain's latest block number by more than 1:
// 1) Fetch all block numbers between local blockchain's latest block and this block number
// 		a) Verify all operations within the block are valid
//		b) Verify that it used a valid prevHash
//		c) Verify that the blockhash contains a valid number of zeroes at the end
// 2) Validate this block
//		a) Verify all operations within the block are valid
//		b) Verify that it used a valid prevHash
//		c) Verify that the blockhash contains a valid number of zeroes at the end
// 3) Add all fetched blocks and this block to the blockchain and build off this newest block
//
// When to disseminate:
// 1) If the block is valid AND
// 2) If blockHash does not exist in local blockchain AND
// 3) If block number is greater than local blockchain's latest block number
// Otherwise, do not disseminate
func (s *MServer) DisseminateBlock(block blockchain.Block, _ignore *bool) error {
	// TODO: May need to change locking semantics
	blockChain.Lock()
	defer blockChain.Unlock()

	if s.isValidBlock(block) {
		saveBlockToBlockChain(block)
		sendToAllConnectedMiners("MServer.DisseminateBlock", block, nil)
		switchToLongestBranch()
	} else {
		errLog.Printf("Rejecting invalid block.\n")
	}
	return nil
}

// RPC Target
func (s *MServer) DisseminateOperation(op blockchain.OpRecord, _ignore *bool) error {
	pendingOperations.Lock()

	opRecordHash := ComputeOpRecordHash(op)
	if _, exists := pendingOperations.all[opRecordHash]; !exists {
		// Add operation to pending transaction
		// TODO : get ink for op
		pendingOperations.all[opRecordHash] = &blockchain.OpRecord{
			Op:           op.Op,
			InkUsed:      op.InkUsed,
			OpSigS:       op.OpSigS,
			OpSigR:       op.OpSigR,
			AuthorPubKey: op.AuthorPubKey,
		}
		pendingOperations.Unlock()

		// Send operation to all connected miners
		sendToAllConnectedMiners("MServer.DisseminateOperation", op, nil)
		return nil
	}
	pendingOperations.Unlock()

	return nil
}

// RPC Target
// Return entire block chain
func (s *MServer) GetBlockChain(_ignore bool, bc *blockchain.BlockChain) error {
	blockChain.RLock()
	defer blockChain.RUnlock()

	*bc = blockChain

	return nil
}

// Checks if a block is valid, including its operations.
func (s *MServer) isValidBlock(block blockchain.Block) bool {
	blockChain.Lock() // TODO - this is also locked by the caller, what will happen?
	defer blockChain.Unlock()

	hash := ComputeBlockHash(block)

	// 0. Check that this block isn't already part of the local blockChain
	_, alreadyExists := blockChain.Blocks[hash]
	if alreadyExists {
		errLog.Printf("Invalid block received: block with hash already exists: %s\n", hash)
		return false
	}

	// 1. Check for valid block num
	prevBlock, prevBlockExistsLocally := blockChain.Blocks[block.PrevHash]
	if !prevBlockExistsLocally {
		s.updateBlockChain()
	}

	prevBlock, prevBlockExistsLocally = blockChain.Blocks[block.PrevHash]
	if !prevBlockExistsLocally {
		errLog.Printf("Invalid block received: no previous block found\n")
		return false
	}

	isNextBlock := block.BlockNum == prevBlock.BlockNum+1
	if !isNextBlock {
		errLog.Printf("Invalid block received: invalid BlockNum [%d]\n", block.BlockNum)
		return false
	}

	// 2. Check hash for valid proof-of-work
	var proofDifficulty uint8
	if len(block.OpRecords) == 0 {
		proofDifficulty = s.inkMiner.settings.PoWDifficultyNoOpBlock
	} else {
		proofDifficulty = s.inkMiner.settings.PoWDifficultyOpBlock
	}

	hasValidPoW := verifyTrailingZeros(hash, proofDifficulty)
	if !hasValidPoW {
		errLog.Printf("Invalid block received: invalid proof-of-work\n")
		return false
	}

	// 3. Check operations for validity
	if !hasValidOperations(s.inkMiner, block.OpRecords) {
		errLog.Printf("Invalid block received: invalid operations\n")
		return false
	}

	return true
}

func switchToLongestBranch() string {
	// TODO - how are we gonna handle locking this?
	blockChain.Lock()
	defer blockChain.Unlock()

	maxBlockNum := uint32(0)
	var newestHash string

	for hash, block := range blockChain.Blocks {
		if block.BlockNum > maxBlockNum {
			maxBlockNum = block.BlockNum
			newestHash = hash
		}
	}

	blockChain.NewestHash = newestHash
	return newestHash
}

// Checks if ALL operations as a set can be executed.
// Must check for ink level and shape overlap.
func hasValidOperations(inkMiner *InkMiner, ops map[string]*blockchain.OpRecord) bool {
	for _, op := range ops {
		if !isValidOperation(inkMiner, *op) {
			return false
		}
	}
	return true
}

// check if the given operation is valid
// checks for ink and shape overlap
func isValidOperation(inkMiner *InkMiner, op blockchain.OpRecord) bool {
	inkRemaining := GetInkTraversal(inkMiner, &op.AuthorPubKey)
	if inkRemaining <= 0 {
		return false
	}
	svgPathString, transparency:= parsePath(op.Op)
	requestedSVGPath, _ := util.ConvertPathToPoints(svgPathString)
	isTransparent := false
	isClosed := false

	if transparency == "transparent" {
		isTransparent = true
	}

	lastSVGChar := string(svgPathString[len(svgPathString)-1])

	if lastSVGChar == "Z" || lastSVGChar == "z" {
		isClosed = true
	}

	// check if shape is in bound
	canvasSettings := inkMiner.settings.CanvasSettings
	if util.CheckOutOfBounds(requestedSVGPath, canvasSettings.CanvasXMax, canvasSettings.CanvasYMax) != nil {
		fmt.Println("shape out of bounds")
		return false
	}

	// check if shape overlaps with shapes from OTHER application
	currentSVGStringsOnCanvas := GetShapeTraversal(inkMiner, &op.AuthorPubKey)
	for _, svgPathString := range currentSVGStringsOnCanvas {
		svgPath, _ := util.ConvertPathToPoints(svgPathString)
		if util.CheckOverlap(svgPath, requestedSVGPath) != nil {
			fmt.Println("shape overlaps")
			return false
		}
	}

	// if shape is inbound and does not overlap, then calculate the ink required
	inkRequired := util.CalculateInkRequired(requestedSVGPath, isTransparent, isClosed)
	if inkRequired > uint32(inkRemaining) {
		fmt.Println("not enough ink")
		return false
	}

	return true
}

// Update local block chain and pending operations if majority block chain
// is different from current local block chain
func (s *MServer) updateBlockChain() {
	majorityBlockChain := getMajorityBlockChainFromNeighbours()
	majorityBlockChainHash := computeBlockChainHash(majorityBlockChain)

	if majorityBlockChainHash != computeBlockChainHash(blockChain) {
		blockChain = majorityBlockChain
		s.updatePendingOperations()
	}
}

// Downloads the entire BlockChain from all connected miners and updates the local
// version with the majority copy (including itself).
// If tie, pick the one with highest block num.
// If multiple contain highest block num, pick one at random.
// Returns the majority block chain
func getMajorityBlockChainFromNeighbours() blockchain.BlockChain {
	blockChains := getBlockChainsFromNeighbours()

	// Add own block chain
	blockChains = append(blockChains, &blockChain)

	hashToBlockChain := make(map[string]blockchain.BlockChain)
	hashCount := make(map[string]int)

	maxCount := 0
	for _, bc := range blockChains {
		hash := computeBlockChainHash(*bc)
		hashToBlockChain[hash] = *bc
		hashCount[hash] = hashCount[hash] + 1

		if hashCount[hash] > maxCount {
			maxCount = hashCount[hash]
		}
	}

	// Remove hashes lower than maxCount
	for hash, count := range hashCount {
		if count < maxCount {
			delete(hashCount, hash)
		}
	}

	currLargestBlockNum := uint32(0)
	currLongestBlockChain := blockChain

	if len(hashCount) == 0 {
		// hashCount will be empty if all hashes equal maxCount (ie. all hashes were unique)
		// Pick the one with largest block num from original list
		for _, bc := range blockChains {
			if bc.Blocks[bc.NewestHash].BlockNum > currLargestBlockNum {
				currLargestBlockNum = bc.Blocks[bc.NewestHash].BlockNum
				currLongestBlockChain = *bc
			}
		}
	} else {
		// Out of the ties, pick the one with the largest block num
		// If there are multiple, pick the first one encountered
		for hash := range hashCount {
			bc := hashToBlockChain[hash]
			if bc.Blocks[bc.NewestHash].BlockNum > currLargestBlockNum {
				currLargestBlockNum = bc.Blocks[bc.NewestHash].BlockNum
				currLongestBlockChain = bc
			}
		}
	}

	return currLongestBlockChain
}

// Traverse block chain and remove operations from pendingOperations
func (s *MServer) updatePendingOperations() {
	allOps := GetAllOperationsFromBlockChain(blockChain, s.inkMiner.settings.GenesisBlockHash)

	pendingOperations.Lock()
	for opHash := range allOps {
		delete(pendingOperations.all, opHash)
	}
	pendingOperations.Unlock()
}

func computeBlockChainHash(blockChain blockchain.BlockChain) string {
	bytes, err := json.Marshal(blockChain)
	handleError("Could not marshal blockchain to JSON", err)

	hash := md5.New()
	hash.Write(bytes)
	return hex.EncodeToString(hash.Sum(nil))
=======
// *FOR TESTING PURPOSES ONLY*
// PRINT ENTIRE BLOCK CHAIN, HARD-CODED GENESIS BLOCK HASH FROM CONFIG.JSON
func PrintBlockChain() {
	fmt.Println("-----PRINTING BLOCK CHAIN-----")
	GenesisBlockHash := "83218ac34c1834c26781fe4bde918ee4"
	for blockHash := blockChain.NewestHash; blockHash != GenesisBlockHash; blockHash = blockChain.Blocks[blockHash].PrevHash {
		block := blockChain.Blocks[blockHash]
		fmt.Printf("Block Num: %d \nPrevHash: %s \nMinerPubKey: %+v\n", block.BlockNum, block.PrevHash, block.MinerPubKey.X)
		if len(block.OpRecords) == 0 {
			fmt.Printf("Block %d is a no op block\n\n", block.BlockNum)
		} else {
			fmt.Printf("Block %d contain the the following operations: \n", block.BlockNum)
			for k := range block.OpRecords {
				fmt.Println(block.OpRecords[k].Op)
				fmt.Println("The above Operation was done by: ", block.OpRecords[k].AuthorPubKey)
			}
			fmt.Println("")
		}
	}
	fmt.Println("-----FINISHED PRINTING-----")
>>>>>>> 655c8dc1
}<|MERGE_RESOLUTION|>--- conflicted
+++ resolved
@@ -743,7 +743,6 @@
 	return errors.New(buf.String())
 }
 
-<<<<<<< HEAD
 
 // RPC Target
 // Disseminate Block to connected miners, if it passes validation.
@@ -1046,7 +1045,8 @@
 	hash := md5.New()
 	hash.Write(bytes)
 	return hex.EncodeToString(hash.Sum(nil))
-=======
+}
+
 // *FOR TESTING PURPOSES ONLY*
 // PRINT ENTIRE BLOCK CHAIN, HARD-CODED GENESIS BLOCK HASH FROM CONFIG.JSON
 func PrintBlockChain() {
@@ -1067,5 +1067,4 @@
 		}
 	}
 	fmt.Println("-----FINISHED PRINTING-----")
->>>>>>> 655c8dc1
 }