--- conflicted
+++ resolved
@@ -23,10 +23,7 @@
 	"./args"
 	"./blockartlib"
 	"./blockchain"
-<<<<<<< HEAD
 	"./util"
-=======
->>>>>>> fff1ba14
 )
 
 const HeartbeatMultiplier = 2
