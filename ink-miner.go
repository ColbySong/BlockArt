--- conflicted
+++ resolved
@@ -693,16 +693,10 @@
 	outLog.Printf("Reached GetShapes\n")
 	// TODO: Can each key (blockhash) have more than 1 blocks??
 
-<<<<<<< HEAD
 	exists := blockChain.DoesBlockExist(blockHash)
-
 	if exists {
 		block := blockChain.GetBlockByHash(blockHash)
-		shapeHashes := make([]string, len(block.OpRecords))
-=======
-	if block, ok := blockChain.Blocks[blockHash]; ok {
 		tempShapeHashes := make([]string, len(block.OpRecords))
->>>>>>> 48d114ae
 		var i = 0
 		for _, v := range block.OpRecords {
 			tempShapeHashes[i] = v.Op
