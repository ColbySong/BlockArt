package main

import (
<<<<<<< HEAD
	"./util"
	"./blockchain"
	"fmt"
=======
	"crypto/md5"
	"encoding/hex"
	"encoding/json"

	"./blockchain"
>>>>>>> c5595821
)

// RPC Target
// Disseminate Block to connected miners, if it passes validation.
// TODO - I think we can delete these steps or at least move them to isValidBlock()
// If block number is greater than the local blockchain's latest block number by 1:
// 1) Validate this block
//		a) Verify all operations within the block are valid
//		b) Verify that it used a valid prevHash
//		c) Verify that the blockhash contains a valid number of zeroes at the end
// 2) Add this block to the blockchain and start build off this newest block
//
// If block number is greater than the local blockchain's latest block number by more than 1:
// 1) Fetch all block numbers between local blockchain's latest block and this block number
// 		a) Verify all operations within the block are valid
//		b) Verify that it used a valid prevHash
//		c) Verify that the blockhash contains a valid number of zeroes at the end
// 2) Validate this block
//		a) Verify all operations within the block are valid
//		b) Verify that it used a valid prevHash
//		c) Verify that the blockhash contains a valid number of zeroes at the end
// 3) Add all fetched blocks and this block to the blockchain and build off this newest block
//
// When to disseminate:
// 1) If the block is valid AND
// 2) If blockHash does not exist in local blockchain AND
// 3) If block number is greater than local blockchain's latest block number
// Otherwise, do not disseminate
func (s *MServer) DisseminateBlock(block blockchain.Block, _ignore *bool) error {
	// TODO: May need to change locking semantics
	blockChain.Lock()
	defer blockChain.Unlock()

	if s.isValidBlock(block) {
		saveBlockToBlockChain(block)
		sendToAllConnectedMiners("MServer.DisseminateBlock", block, nil)
		switchToLongestBranch()
	} else {
		errLog.Printf("Rejecting invalid block.\n")
	}
	return nil
}

// RPC Target
func (s *MServer) DisseminateOperation(op blockchain.OpRecord, _ignore *bool) error {
	pendingOperations.Lock()

	opRecordHash := ComputeOpRecordHash(op)
	if _, exists := pendingOperations.all[opRecordHash]; !exists {
		// Add operation to pending transaction
		// TODO : get ink for op
		pendingOperations.all[opRecordHash] = &blockchain.OpRecord{
			Op:           op.Op,
			InkUsed:      op.InkUsed,
			OpSigS:       op.OpSigS,
			OpSigR:       op.OpSigR,
			AuthorPubKey: op.AuthorPubKey,
		}
		pendingOperations.Unlock()

		// Send operation to all connected miners
		sendToAllConnectedMiners("MServer.DisseminateOperation", op, nil)
		return nil
	}
	pendingOperations.Unlock()

	return nil
}

// RPC Target
// Return entire block chain
func (s *MServer) GetBlockChain(_ignore bool, bc *blockchain.BlockChain) error {
	blockChain.RLock()
	defer blockChain.RUnlock()

	*bc = blockChain

	return nil
}

// Checks if a block is valid, including its operations.
func (s *MServer) isValidBlock(block blockchain.Block) bool {
	blockChain.Lock() // TODO - this is also locked by the caller, what will happen?
	defer blockChain.Unlock()

	hash := ComputeBlockHash(block)

	// 0. Check that this block isn't already part of the local blockChain
	_, alreadyExists := blockChain.Blocks[hash]
	if alreadyExists {
		errLog.Printf("Invalid block received: block with hash already exists: %s\n", hash)
		return false
	}

	// 1. Check for valid block num
	prevBlock, prevBlockExistsLocally := blockChain.Blocks[block.PrevHash]
	if !prevBlockExistsLocally {
		s.updateBlockChain()
	}

	prevBlock, prevBlockExistsLocally = blockChain.Blocks[block.PrevHash]
	if !prevBlockExistsLocally {
		errLog.Printf("Invalid block received: no previous block found\n")
		return false
	}

	isNextBlock := block.BlockNum == prevBlock.BlockNum+1
	if !isNextBlock {
		errLog.Printf("Invalid block received: invalid BlockNum [%d]\n", block.BlockNum)
		return false
	}

	// 2. Check hash for valid proof-of-work
	var proofDifficulty uint8
	if len(block.OpRecords) == 0 {
		proofDifficulty = s.inkMiner.settings.PoWDifficultyNoOpBlock
	} else {
		proofDifficulty = s.inkMiner.settings.PoWDifficultyOpBlock
	}

	hasValidPoW := verifyTrailingZeros(hash, proofDifficulty)
	if !hasValidPoW {
		errLog.Printf("Invalid block received: invalid proof-of-work\n")
		return false
	}

	// 3. Check operations for validity
	if !hasValidOperations(s.inkMiner, block.OpRecords) {
		errLog.Printf("Invalid block received: invalid operations\n")
		return false
	}

	return true
}

func switchToLongestBranch() string {
	// TODO - how are we gonna handle locking this?
	blockChain.Lock()
	defer blockChain.Unlock()

	maxBlockNum := uint32(0)
	var newestHash string

	for hash, block := range blockChain.Blocks {
		if block.BlockNum > maxBlockNum {
			maxBlockNum = block.BlockNum
			newestHash = hash
		}
	}

	blockChain.NewestHash = newestHash
	return newestHash
}

// Checks if ALL operations as a set can be executed.
// Must check for ink level and shape overlap.
func hasValidOperations(inkMiner *InkMiner, ops map[string]*blockchain.OpRecord) bool {
	for _, op := range ops {
		if !isValidOperation(inkMiner, *op) {
			return false
		}
	}
	return true
}

// check if the given operation is valid
// checks for ink and shape overlap
func isValidOperation(inkMiner *InkMiner, op blockchain.OpRecord) bool {
	inkRemaining := GetInkTraversal(inkMiner, &op.AuthorPubKey)
	if inkRemaining <= 0 {
		return false
	}
	svgPathString, transparency:= parsePath(op.Op)
	requestedSVGPath, _ := util.ConvertPathToPoints(svgPathString)
	isTransparent := false
	isClosed := false

	if transparency == "transparent" {
		isTransparent = true
	}

	lastSVGChar := string(svgPathString[len(svgPathString)-1])

	if lastSVGChar == "Z" || lastSVGChar == "z" {
		isClosed = true
	}

	// check if shape is in bound
	canvasSettings := inkMiner.settings.CanvasSettings
	if util.CheckOutOfBounds(requestedSVGPath, canvasSettings.CanvasXMax, canvasSettings.CanvasYMax) != nil {
		fmt.Println("shape out of bounds")
		return false
	}

	// check if shape overlaps with shapes from OTHER application
	currentSVGStringsOnCanvas := GetShapeTraversal(inkMiner, &op.AuthorPubKey)
	for _, svgPathString := range currentSVGStringsOnCanvas {
		svgPath, _ := util.ConvertPathToPoints(svgPathString)
		if util.CheckOverlap(svgPath, requestedSVGPath) != nil {
			fmt.Println("shape overlaps")
			return false
		}
	}

	// if shape is inbound and does not overlap, then calculate the ink required
	inkRequired := util.CalculateInkRequired(requestedSVGPath, isTransparent, isClosed)
	if inkRequired > uint32(inkRemaining) {
		fmt.Println("not enough ink")
		return false
        }

	return true
}

// Update local block chain and pending operations if majority block chain
// is different from current local block chain
func (s *MServer) updateBlockChain() {
	majorityBlockChain := getMajorityBlockChainFromNeighbours()
	majorityBlockChainHash := computeBlockChainHash(majorityBlockChain)

	if majorityBlockChainHash != computeBlockChainHash(blockChain) {
		blockChain = majorityBlockChain
		s.updatePendingOperations()
	}
}

// Downloads the entire BlockChain from all connected miners and updates the local
// version with the majority copy (including itself).
// If tie, pick the one with highest block num.
// If multiple contain highest block num, pick one at random.
// Returns the majority block chain
func getMajorityBlockChainFromNeighbours() blockchain.BlockChain {
	blockChains := getBlockChainsFromNeighbours()

	// Add own block chain
	blockChains = append(blockChains, &blockChain)

	hashToBlockChain := make(map[string]blockchain.BlockChain)
	hashCount := make(map[string]int)

	maxCount := 0
	for _, bc := range blockChains {
		hash := computeBlockChainHash(*bc)
		hashToBlockChain[hash] = *bc
		hashCount[hash] = hashCount[hash] + 1

		if hashCount[hash] > maxCount {
			maxCount = hashCount[hash]
		}
	}

	// Remove hashes lower than maxCount
	for hash, count := range hashCount {
		if count < maxCount {
			delete(hashCount, hash)
		}
	}

	currLargestBlockNum := uint32(0)
	currLongestBlockChain := blockChain

	if len(hashCount) == 0 {
		// hashCount will be empty if all hashes equal maxCount (ie. all hashes were unique)
		// Pick the one with largest block num from original list
		for _, bc := range blockChains {
			if bc.Blocks[bc.NewestHash].BlockNum > currLargestBlockNum {
				currLargestBlockNum = bc.Blocks[bc.NewestHash].BlockNum
				currLongestBlockChain = *bc
			}
		}
	} else {
		// Out of the ties, pick the one with the largest block num
		// If there are multiple, pick the first one encountered
		for hash := range hashCount {
			bc := hashToBlockChain[hash]
			if bc.Blocks[bc.NewestHash].BlockNum > currLargestBlockNum {
				currLargestBlockNum = bc.Blocks[bc.NewestHash].BlockNum
				currLongestBlockChain = bc
			}
		}
	}

	return currLongestBlockChain
}

// Traverse block chain and remove operations from pendingOperations
func (s *MServer) updatePendingOperations() {
	allOps := GetAllOperationsFromBlockChain(blockChain, s.inkMiner.settings.GenesisBlockHash)

	pendingOperations.Lock()
	for opHash := range allOps {
		delete(pendingOperations.all, opHash)
	}
	pendingOperations.Unlock()
}

func computeBlockChainHash(blockChain blockchain.BlockChain) string {
	bytes, err := json.Marshal(blockChain)
	handleError("Could not marshal blockchain to JSON", err)

	hash := md5.New()
	hash.Write(bytes)
	return hex.EncodeToString(hash.Sum(nil))
}<|MERGE_RESOLUTION|>--- conflicted
+++ resolved
@@ -1,17 +1,13 @@
 package main
 
 import (
-<<<<<<< HEAD
 	"./util"
 	"./blockchain"
 	"fmt"
-=======
+
 	"crypto/md5"
 	"encoding/hex"
 	"encoding/json"
-
-	"./blockchain"
->>>>>>> c5595821
 )
 
 // RPC Target
