package blockchain

import (
	"crypto/ecdsa"
	"sync"
	"math/big"
)

type Block struct {
	BlockNum    uint32
	PrevHash    string // MD5 hash of [prevHash, opSig, minerPubKey, nonce]
	OpRecords   map[string]*OpRecord // key for opRecords is the hash the whole opRecord Struct,
	                                 // it is also the shapeHash that is returned to users
	MinerPubKey *ecdsa.PublicKey
	Nonce       uint32
}

type OpRecord struct {
	Op           string
<<<<<<< HEAD
	OpSig        string // signed with private key of art node
	InkUsed      uint32
=======
>>>>>>> 6b30b6b0
	OpSigS       *big.Int // signed with private key of art node
	OpSigR	     *big.Int // edsca.Sign returns R, S which is both needed to verify
	AuthorPubKey ecdsa.PublicKey
}

type BlockChain struct {
	sync.RWMutex
	Blocks     map[string]*Block // Map of block hashes to blocks
	NewestHash string            // The tip of the longest branch
}<|MERGE_RESOLUTION|>--- conflicted
+++ resolved
@@ -17,11 +17,7 @@
 
 type OpRecord struct {
 	Op           string
-<<<<<<< HEAD
-	OpSig        string // signed with private key of art node
 	InkUsed      uint32
-=======
->>>>>>> 6b30b6b0
 	OpSigS       *big.Int // signed with private key of art node
 	OpSigR	     *big.Int // edsca.Sign returns R, S which is both needed to verify
 	AuthorPubKey ecdsa.PublicKey
